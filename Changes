--- conflicted
+++ resolved
@@ -1,27 +1,27 @@
 (!!! = possible source of incompatibilities)
-<<<<<<< HEAD
-Jim Edwards (08/25/00)
-    - minor bugfix in TriD contour3d 
-    - added Labels to TriD contour3d options
-Doug Burke (08/12/00-08/13/00; 08/17/00)
-    - minor bugfix to Graphics/Karma/Makefile.PL
-    - made qsort and qsort_ind C routines in primitive.pd available to all
-      modules via the PDL Core structure (pdlcore.h is now created by pdlcore.h.PL)
-    - updated image2d.pd to use primitive's qsort rather than its own and
-      fixed a bug in patch2d
-=======
 Doug Burke 
+    - Bad value support integrated into the main branch. Set WITH_BADVAL to 1 in
+      perldl.conf to use. See Basic/BadValues.pod for more information and try
+      the two demos (demo bad, bad2).
+      Many of the internals have been tweaked (eg many more files are created at
+      compile time in Basic/Core - including Dev.pm; m51.fits is now installed 
+      for the bad2 demo ...)
     - Basic/Core now contains isbigendian.p - this is created at compile time.
       IO::Misc::isbigendian uses this.
     - IO::NDF now saves byte piddles as "_UBYTE", rather than "_BYTE", NDFs
     - log10 is now in Ops (using C-library version), although a version is
       left in Core.pm.PL so that log10(2.3) returns a perl scalar, not a 0D piddle
     - removed 1-argument form of where() since been deprecated long enough
+Jim Edwards
+    - swcols added to IO::Misc - like wcols but to a string, not a file
+Jim Edwards (08/25/00)
+    - minor bugfix in TriD contour3d
+    - added Labels to TriD contour3d options
+Doug Burke (08/12/00-08/13/00; 08/17/00)
     - minor bugfix to Graphics/Karma/Makefile.PL
     - made qsort and qsort_ind C routines in primitive.pd available to all
       modules via the PDL Core structure (pdlcore.h is now created by pdlcore.h.PL)
       and updated image2d.pd to use this (+ bug fix to patch2d)
->>>>>>> 86d8f7ab
     - added double precision versions of sum, sumover, cumusumover (same for prod)
       and average (eg dsum, daverage). Added prodover routine
       Changed stats to use this (+ changed PDL::Tests to avoid name clashes)
@@ -30,29 +30,17 @@
     - marked several functions in math.pd as inplace (needs documenting)
     - fixed rndf() so that can use rndf('../bob')
 Jim Edwards (08/08/00)
-<<<<<<< HEAD
-    - Major changes to the TriD code (requires perl 5.6.0)
-=======
     - Major changes to the TriD code (requires perl 5.6.0)                      
->>>>>>> 86d8f7ab
 Doug Burke (08/02/00)
     - 'bool' to 'boolvar' in cpoly.c to get it to compile under Linux
     - added 'Inplace' rule to PP.pm to flag a routine as inplace (see ops.pd)
     - minor improvement to PP output if $::PP_VERBOSE is set
-<<<<<<< HEAD
-CS	- ops.pd: fix inplace problem (reported by Tim Conrow)
-=======
 CS      - ops.pd: fix inplace problem (reported by Tim Conrow)
->>>>>>> 86d8f7ab
 Doug Burke (07/27/00)
     - some minor changes to PP.pm & PDLCode.pm (no longer generates
       'THISISxxx' macros in xs code unless they're required.
 CS	- PP: don't use copy method when HASP2Child
-<<<<<<< HEAD
-	- Makefile.PL: no .3 manpages
-=======
 	- Makefile.PL: no .3 manpages                                           
->>>>>>> 86d8f7ab
 CS	- Core: pdl.h dependencies
 	- pdlapi.c: comments and debugging
 	- ops.pd: docs fixes
@@ -62,21 +50,7 @@
 	- CallExt/Makefile.PL: malloc debugging support
 	- fftw.pd: doc fixes, exports and convolution
 	- slatec: error handler now calls croak (instead of being fatal)
-<<<<<<< HEAD
-	- VRML: fix problem with prototype registration
-Doug Burke (7/12/00,7/13/00)
-    - changed zcover's documentation from '!=' to '==' since it returns
-      true if all elements == 0.
-    - removed unused memory allocation code in pdl_*_vaffine() routines in
-      pdlconv.c.PL
-    - added a few notes to DEVELOPMENT on how (not) to create a CVS branch 
-    - added a quick section on accessing children/parents of a piddle
-      to Internals.pod
-Xavier Calbet (7/10/00)
-    - rasc can now handle doubles as well as floats
-=======
         - VRML: fix problem with prototype registration
->>>>>>> 86d8f7ab
 Doug Burke (7/02/00 - 7/9/00)
     - stopped some excess code generation & improve legibility of some code
       in Basic/Gen/PP.pm and Basic/Gen/PP/PdlParObj.pm
