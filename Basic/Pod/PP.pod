=head1 NAME

PDL::PP - Generate PDL routines from concise descriptions

=head1 SYNOPSIS

e.g.

	pp_def(
		'sumover',
		Pars => 'a(n); [o]b();',
		Code => 'double tmp=0;
			loop(n) %{ tmp += $a(); %}
			$b() = tmp;
			'
	);

	pp_done();


=head1 DESCRIPTION

In much of what follows we will assume familiarity of the reader with
the concepts of implicit and explicit threading and index manipulations
within PDL. If you have not yet heard of these concepts or are not very
comfortable with them it is time to check L<PDL::Indexing>.

As you may appreciate from its name PDL::PP is a Pre-Processor, i.e.
it expands code via substitutions to make real C-code (well, actually
it outputs XS code (See I<perlxs>) but that is very close to
C).

=head1 Overview

Why do we need PP? Several reasons: firstly, we want to be able to
generate subroutine code for each of the PDL datatypes (PDL_Byte,
PDL_Short,. etc).  AUTOMATICALLY.  Secondly, when referring to slices
of PDL arrays in Perl (e.g. C<$a-E<gt>slice('0:10:2,:')> or other things such
as transposes) it is nice to be able to do this transparently and to
be able to do this 'in-place' - i.e, not to have to make a memory copy
of the section. PP handles all the necessary element and offset
arithmetic for you. There are also the notions of threading (repeated
calling of the same routine for multiple slices, see L<PDL::Indexing>)
and dataflow (see L<PDL::Dataflow>) which use of PP allows.

So how do you use PP? Well for the most part you just write ordinary C
code except for special PP constructs which take the form:

   $something(something else)

or:

   PPfunction %{
     <stuff>
   %}

The most important PP construct is the form C<$array()>. Consider the very
simple PP function to sum the elements of a 1D vector (in fact this is
very similar to the actual code used by 'sumover'):

   pp_def('sumit',
           Pars => 'a(n);  [o]b();',
           Code => '
           	double tmp;
           	tmp = 0;
           	loop(n) %{
            	  tmp += $a();
            	%}
            	$b() = tmp;
   ');

What's going on? The C<Pars =E<gt>> line is very important for PP - it
specifies all the arguments and their dimensionality. We call
this the I<signature> of the PP function (compare also the explanations in
L<PDL::Indexing>).  In this case the
routine takes a 1-D function as input and returns a 0-D scalar as
output.  The C<$a()> PP construct is used to access elements of the array
a(n) for you - PP fills in all the required C code.

[Aside: since PP used C<$var()> for its parsing you must single-quote
all Code=> arguments since you don't want perl to interpolate C<$var()> into
another string - i.e. don't use "" unless you know what
you are doing! Tjl: it's usually easiest to use single quotes and
'something'.$interpolatable.'somethingelse']

In the simple case here where all elements are accessed the PP construct
C<loop(n) %{ ... %}> is used to loop over all elements in dimension C<n>.
Note this feature of PP: ALL DIMENSIONS ARE SPECIFIED BY NAME.

This is made clearer if we avoid the PP loop() construct
and write the loop explicitly using conventional C:

   pp_def('sumit',
           Pars => 'a(n);  [o]b();',
           Code => '
           	int i,n_size;
           	double tmp;
           	n_size = $SIZE(n);
           	tmp = 0;
           	for(i=0; i<n_size; i++) {
            	  tmp += $a(n=>i);
            	}
            	$b() = tmp;
   ');

which does the same as before, except more long-windedly.
You can see to get element C<i> of a() we say C<$a(n=E<gt>i)> - we are
specifying the dimension by name C<n>. In 2D we might say:


   Pars=>'a(m,n);',
      ...
      tmp += $a(m=>i,n=>j);
      ...

The syntax 'm=E<gt>i' borrows from Perl hashes (which are in fact
used in the implementation of PP). One could also say
C<$a(n=E<gt>j,m=E<gt>i)> as order is not important.

You can also see in the above example the use of another PP
construct - C<$SIZE(n)> to get the length of the dimension
C<n>.

It should, however, be noted that you shouldn't write an explicit C-loop
when you could have used the PP C<loop> construct since PDL::PP checks
automatically the loop limits for you, usage of C<loop> makes the code more
concise, etc. But there are certainly situations where you need explicit
control of the loop and now you know how to do it ;).

To revisit 'Why PP?' - the above code for sumit() will be
generated for each data-type. It will operate on slices
of arrays 'in-place'. It will thread automatically - e.g. if
a 2D array is given it will be called repeatedly for each
1D row (again check L<PDL::Indexing> for the details of threading).
And then b() will be a 1D array of sums of each row.
We could call it with $a->xchg(0,1) to sum the colums instead.
And Dataflow tracing etc. will be available.

You can see PP saves the programmer from writing a lot of
needlessly repetitive C-code -- in our opinion this is
one of the best features of PDL making writing
new C subroutines for PDL an amazingly concise exercise. A second reason is
the ability to make PP expand your concise code definitions into different
C code based on the needs of the computer architecture in question. Imagine
for example you are lucky to have a supercomputer at your hands; in that
case you want PDL::PP certainly to generate code that takes advantage of
the vectorising/parallel computing features of your machine (this a project
for the future). In any case, the bottom line is that your unchanged code
should still expand to working XS code even if the internals of PDL
changed.

Also, because you are generating the code in an actual Perl script,
there are many fun things that you can do. Let's say that you need
to write both sumit (as above) and multit. With a little bit of inventivity,
we can do

   for({Name => 'sumit', Init => '0', Op => '+='},
       {Name => 'multit', Init => '1', Op => '*='}) {
	   pp_def($_->{Name},
		   Pars => 'a(n);  [o]b();',
		   Code => '
			double tmp;
			tmp = '.$_->{Init}.';
			loop(n) %{
			  tmp '.$_->{Op}.' $a();
			%}
			$b() = tmp;
	   ');
   }

which defines both the functions easily. Now, if you later need to
change the signature or dimensionality or whatever, you only need
to change one place in your code.
Yeah, sure, your editor does have 'cut and paste' and 'search and replace'
but it's still less bothersome and definitely more difficult to
forget just one place and have strange bugs creep in.
Also, adding 'orit' (bitwise or) later is a one-liner.

And remember, you really have perl's full abilities with you -
you can very easily read any input file and make routines from
the information in that file. For simple cases like the above,
the author (Tjl) currently favors the hash syntax like the above -
it's not too much more characters than the corresponding array
syntax but much easier to understand and change.

We should mention here also the ability to get the pointer to the
beginning of the data in memory - a prerequisite for interfacing
PDL to some libraries. This is handled with the C<$P(var)> directive,
see below.

So, after this quick overview of the general flavour of programming
PDL routines using PDL::PP let's summarise in which circumstances you
should actually use this preprocessor/precompiler. You should use PDL::PP
if you want to

=over 3

=item *

interface PDL to some external library

=item *

write some algorithm that would be slow if coded in perl
(this is not as often as you think; take a look at threading
and dataflow first).

=item *

be a PDL developer (and even then it's not obligatory)

=back

=head1 WARNING

Because of its architecture, PDL::PP can be both flexible and
easy to use (yet exuberantly complicated) at the same time. Currently, part
of the problem is that error messages are not very informative and if
something goes wrong, you'd better know what you are
doing and be able to hack your way through the internals (or be able to
figure out by trial and error what is wrong with your args to C<pp_def>).

An alternative, of course, is to ask someone about it (e.g., through the
mailing lists).

=head1 ABANDON ALL HOPE, YE WHO ENTER HERE (DESCRIPTION)

Now that you have some idea how to use C<pp_def> to define new PDL functions
it is time to explain the general syntax of C<pp_def>.
C<pp_def> takes as arguments first the name of the function
you are defining and then a hash list that can contain various keys.

Based on these keys PP generates XS code and a .pm file. The function
C<pp_done> (see example in the SYNOPSIS) is used to tell PDL::PP that there
are no more definitions in this file and it is time to generate the .xs and
 .pm file.

As a consequence, there may be several pp_def() calls inside a file (by
convention files with PP code have the extension .pd or .pp) but generally
only one pp_done().

There are two main different types of usage of pp_def(),
the 'data operation' and 'slice operation' prototypes.

The 'data operation' is used to take some data, mangle it and
output some other data; this includes for example the '+' operation,
matrix inverse, sumover etc and all the examples we have talked about
in this document so far. Implicit and explicit threading and the creation
of the result are taken care of automatically in those opeartions. You
can even do dataflow with C<sumit>, C<sumover>, etc
(don't be dismayed if you don't understand the concept of dataflow
in PDL very well yet; it is still very much experimental).

The 'slice operation' is a different kind of operation: in a slice
operation, you are not changing any data, you are defining
correspondences between different elements of two piddles (examples include
the index manipulation/slicing function definitions in the file F<slices.pd>
that is part of the PDL distribution; but beware, this is not introductory
level stuff).

If PDL was compiled with support for bad values (ie C<WITH_BADVAL =E<gt> 1>),
then additional keys are required for C<pp_def>, as explained below.

If you are just interested in communicating with some external
library (for example some linear algebra/matrix library), you'll usually
want the 'data operation' so we are going to discuss that first.

=head1 Data operation

=head2 A simple example

In the data operation, you must know what dimensions of data
you need. First, an example with scalars:

	pp_def('add',
		Pars => 'a(); b(); [o]c();',
		Code => '$c() = $a() + $b();'
	);

That looks a little strange but let's dissect it. The first
line is easy: we're defining a routine with the name 'add'.
The second line simply declares our parameters and the parentheses
mean that they are scalars. We call the string that defines our parameters
and their dimensionality the I<signature> of that function. For its
relevance with regard to threading and index manipulations check the
L<PDL::Indexing> manpage.

The third line is the actual operation. You need to use the
dollar signs and parentheses to refer to your parameters
(this will probably change at some point in the future, once
a good syntax is found).

These lines are all that is necessary to actually define the function
for PDL (well, actually it isn't; you aditionally need to write a
Makefile.PL (see below) and build the module (something like 'perl
Makefile.PL; make'); but let's ignore that for the moment). So now you
can do

	use MyModule;
	$a = pdl 2,3,4;
	$b = pdl 5;

	$c = add($a,$b);
	# or
	add($a,$b,($c=null)); # Alternative form, useful if $c has been
	                      # preset to something big, not useful here.

and have threading work correctly (the result is $c == [7 8 9]).

=head2 The Pars section: the signature of a PP function

Seeing the above example code you will most probably ask: what is this
strange C<$c=null> syntax in the second call to our new C<add> function? If
you take another look at the definition of C<add> you will notice that
the third argument C<c> is flagged with the qualifier C<[o]> which
tells PDL::PP that this is an output argument. So the above call to
add means 'create a new $c from scratch with correct dimensions' -
C<null> is a special token for 'empty piddle' (you might ask why we
haven't used the value C<undef> to flag this instead of the PDL
specific C<null>; we are currently thinking about it ;).

[This should be explained in some other section of the manual
as well!!]
The reason for having this syntax as an alternative is that if you have
really huge piddles, you can do

	$c = PDL->null;
	for(some long loop) {
		# munge a,b
		add($a,$b,$c);
		# munge c, put something back to a,b
	}

and avoid allocating and deallocating $c each time. It is allocated
once at the first add() and thereafter the memory stays until $c is
destroyed.

If you just say

  $c =  add($a,$b);

the code generated by PP will automatically fill in C<$c=null>
and return
the result. If you want to learn more
about the reasons why PDL::PP supports this style where output arguments
are given as last arguments check the
L<PDL::Indexing> manpage.

C<[o]> is not the only qualifier a pdl argument can have in the signature.
Another important qualifier is the C<[t]> option which flags a pdl as
temporary.  What does that mean? You tell PDL::PP that this pdl is only
used for temporary results in the course of the calculation and you are
not interested in its value after the computation has been completed. But
why should PDL::PP want to know about this in the first place?  The reason
is closely related to the concepts of pdl auto creation (you heard
about that above) and implicit threading. If you use implicit threading
the dimensionality of automatically created pdls is actually larger than
that specified in the signature. With C<[o]> flagged pdls will be created
so that they have the additional dimensions as required by the number
of implicit thread dimensions. When creating a temporary pdl, however,
it will always only be made big enough so that it can hold the result
for one iteration in a threadloop, i.e. as large as required by the signature.
So less memory is wasted when you flag a pdl as temporary. Secondly, you
can use output auto creation with temporary pdls even when you are using
explicit threading which is forbidden for normal output pdls flagged with
C<[o]> (see L<PDL::Indexing>).

Here is an example where we use the [t] qualifier. We define the function
C<callf> that calls a C routine C<f> which needs a temporary array of the
same size and type as the array C<a> (sorry about the forward reference
for C<$P>; it's a pointer access, see below) :

  pp_def('callf',
	Pars => 'a(n); [t] tmp(n); [o] b()',
	Code => 'int ns = $SIZE(n);
		 f($P(a),$P(b),$P(tmp),ns);
		'
  );

=head2 Argument dimensions and the signature

Now we have just talked about dimensions of pdls and the signature. How
are they related? Let's say that we want to add a scalar + the index
number to a vector:

	pp_def('add2',
		Pars => 'a(n); b(); [o]c(n);',
		Code => 'loop(n) %{
				$c() = $a() + $b() + n;
			 %}'
	);

There are several points to notice here: first, the C<Pars>
argument now contains the I<n> arguments to show that we have a single
dimensions in I<a> and I<c>. It is important to note that dimensions
are actual entities that are accessed by name so this declares
I<a> and I<c> to have the B<same> first dimensions. In most PP definitions
the size of named dimensions will be set from the respective dimensions
of non-output pdls (those with no C<[o]> flag) but sometimes you might
want to set the size of a named dimension explicitly through an integer
parameter. See below in the description of the C<OtherPars> section how
that works.

=head2 Type conversions and the signature

The signature also determines the type conversions that will be performed
when a PP function is invoked. So what happens when we invoke one of
our previously defined functions with pdls of different type, e.g.

  add2($a,$b,($ret=null));

where $a is of type C<PDL_Float> and $b of type C<PDL_Short>? With the signature
as shown in the definition of C<add2> above the datatype of the operation
(as determined at runtime) is that of the pdl with the 'highest' type
(sequence is byte < short < ushort < long < float < double). In the add2
example the datatype of the operation is float ($a has that datatype). All
pdl arguments are then type converted to that datatype (they are not
converted inplace but a copy with the right type is created if a pdl argument
doesn't have the type of the operation).
Null pdls don't contribute a type
in the determination of the type of the operation.
However, they will be
created with the datatype of the operation; here, for example, $ret will be
of type float. You should be aware of these rules when calling PP functions
with pdls of different types to take the additional storage and runtime
requirements into account.

These type conversions are correct for most functions you normally define
with C<pp_def>. However, there are certain cases where slightly modified
type conversion behaviour is desired. For these cases additional qualifiers
in the signature can be used to specify the desired properties with regard
to type conversion. These qualifiers can be combined with those we have
encountered already (the I<creation qualifiers> C<[o]> and C<[t]>). Let's
go through the list of qualifiers that change type conversion behaviour.

The most important is the C<int> qualifier which comes in handy when a
pdl argument represents indices into another pdl. Let's take a look at
an example from C<PDL::Primitive>:

   pp_def('maximum_ind',
	  Pars => 'a(n); int [o] b()',
	  Code => '$GENERIC() cur;
		   int curind;
		   loop(n) %{
		    if (!n || $a() > cur) {cur = $a(); curind = n;}
	 	   %}
	 	   $b() = curind;',
   );

The function C<maximum_ind> finds the index of the largest element of
a vector. If you look at the signature you notice that the output
argument C<b> has been declared with the additional C<int> qualifier.
This has the following consequences for type conversions: regardless of
the type of the input pdl C<a> the output pdl C<b> will be of type
C<PDL_Long> which makes sense since C<b> will represent an index into
C<a>. Furthermore, if you call the function with an existing output
pdl C<b> its type will not influence the datatype of the operation (see
above). Hence, even if C<a> is of a smaller type than C<b> it will not
be converted to match the type of C<b> but stays untouched, which saves
memory and CPU cycles and is the right thing to do when C<b> represents
indices. Also note that you can use the 'int' qualifier together with
other qualifiers (the C<[o]> and C<[t]> qualifiers). Order is significant --
type qualifiers precede creation qualifiers (C<[o]> and C<[t]>).

The above example also demonstrates typical usage of the C<$GENERIC()>
macro.  It expands to the current type in a so called generic
loop. What is a generic loop? As you already heard a PP function has a
runtime datatype as determined by the type of the pdl arguments it has
been invoked with.  The PP generated XS code for this function
therefore contains a switch like C<switch (type) {case PDL_Byte: ... case
PDL_Double: ...}> that selects a case based on the runtime
datatype of the function (it's called a type ``loop''
because there is a loop in PP code that generates the cases).
In any case your code is inserted once for each PDL type
into this switch statement. The C<$GENERIC()> macro just expands to
the respective type in each copy of your parsed code in this C<switch>
statement, e.g., in the C<case PDL_Byte> section C<cur> will expand to
C<PDL_Byte> and so on for the other case statements. I guess you
realise that this is a useful macro to hold values of pdls in some
code.

There are a couple of other qualifiers with similar effects as C<int>.
For your convenience there are the C<float> and C<double> qualifiers
with analogous consequences on type conversions as C<int>. Let's
assume you have a I<very> large array for which you want to compute
row and column sums with an equivalent of the C<sumover> function.
However, with the normal definition of C<sumover> you might run
into problems when your data is, e.g. of type short. A call like

  sumover($large_pdl,($sums = null));

will result in C<$sums> be of type short and is therefore prone to
overflow errors if C<$large_pdl> is a very large array. On the other
hand calling

  @dims = $large_pdl->dims; shift @dims;
  sumover($large_pdl,($sums = zeroes(double,@dims)));

is not a good alternative either. Now we don't have overflow problems with
C<$sums> but at the expense of a type conversion of C<$large_pdl> to
double, something bad if this is really a large pdl. That's where C<double>
comes in handy:

  pp_def('sumoverd',
	 Pars => 'a(n); double [o] b()',
	 Code => 'double tmp=0;
		  loop(n) %{ tmp += a(); %}
		  $b() = tmp;',
  );

This gets us around the type conversion and overflow problems. Again,
analogous to the C<int> qualifier C<double> results in C<b> always being of
type double regardless of the type of C<a> without leading to a
typeconversion of C<a> as a side effect.

Finally, there are the C<type+> qualifiers where type is one of C<int>
or C<float>. What shall that mean. Let's illustrate the C<int+>
qualifier with the actual definition of sumover:

  pp_def('sumover',
	 Pars => 'a(n); int+ [o] b()',
	 Code => '$GENERIC(b) tmp=0;
		  loop(n) %{ tmp += a(); %}
		  $b() = tmp;',
  );

As we had already seen for the C<int>, C<float> and C<double>
qualifiers, a pdl marked with a C<type+> qualifier does not influence
the datatype of the pdl operation. Its meaning is "make this pdl at
least of type C<type> or higher, as required by the type of the
operation". In the sumover example this means that when you call the
function with an C<a> of type PDL_Short the output pdl will be of type
PDL_Long (just as would have been the case with the C<int>
qualifier). This again tries to avoid overflow problems when using
small datatypes (e.g. byte images).  However, when the datatype of the
operation is higher than the type specified in the C<type+> qualifier
C<b> will be created with the datatype of the operation, e.g. when
C<a> is of type double then C<b> will be double as well. We hope you
agree that this is sensible behaviour for C<sumover>. It should be
obvious how the C<float+> qualifier works by analogy.
It may become necessary to be able to specify a set of alternative
types for the parameters. However, this will probably not be
implemented until someone comes up with a reasonable use for it.

Note that we now had to specify the C<$GENERIC> macro with the name
of the pdl to derive the type from that argument. Why is that? If you
carefully followed our explanations you will have realised that in some
cases C<b> will have a different type than the type of the operation.
Calling the '$GENERIC' macro with C<b> as argument makes sure that
the type will always the same as that of C<b> in that part of the
generic loop.

This is about all there is to say about the C<Pars> section in a
C<pp_def> call. You should remember that this section defines the I<signature>
of a PP defined function, you can use several options to qualify certain
arguments as output and temporary args and all dimensions that you can
later refer to in the C<Code> section are defined by name.

It is important that you understand the meaning of the signature since
in the latest PDL versions you can use it to define threaded functions
from within perl, i.e. what we call I<perl level threading>. Please check
L<PDL::Indexing> for details.

=head2 The Code section

The C<Code> section contains the actual XS code that will be in the
innermost part of a threadloop (if you don't know what a thread loop is then
you still haven't read L<PDL::Indexing>; do it now ;) after any PP macros
(like C<$GENERIC>) and PP functions have been expanded (like the
C<loop> function we are going to explain next).

Let's quickly reiterate the C<sumover> example:

  pp_def('sumover',
	 Pars => 'a(n); int+ [o] b()',
	 Code => '$GENERIC(b) tmp=0;
		  loop(n) %{ tmp += a(); %}
		  $b() = tmp;',
  );

The C<loop> construct in the C<Code> section also refers to the
dimension name so you don't need to specify any limits: the loop is
correctly sized and everything is done for you, again.

Next, there is the surprising fact that C<$a()> and C<$b()> do B<not>
contain the index. This is not necessary because we're looping over
I<n> and both variables know which dimensions they have so
they automatically know they're being looped over.

This feature comes in very handy in many places and makes for
much shorter code. Of course, there are times when you want to
circumvent this; here is a function which symmetrizes a matrix
and serves as an example of how to code explicit looping:

	pp_def('symm',
		Pars => 'a(n,n); [o]c(n,n);',
		Code => 'loop(n) %{
				int n2;
				for(n2=n; n2<$SIZE(n); n2++) {
					$c(n0 => n, n1 => n2) =
					$c(n0 => n2, n1 => n) =
					 $a(n0 => n, n1 => n2);
				}
			%}
		'
	);

Let's dissect what is happening. Firstly, what is this function supposed to
do? From its signature you see that it takes a 2D matrix with equal numbers
of columns and rows and outputs a matrix of the same size. From a given
input matrix $a it computes a symmetric output matrix $c (symmetric in
the matrix sense that A^T = A where ^T means matrix transpose, or in PDL
parlance $c == $c->xchg(0,1)). It does this by using only the values
on and below the diagonal of $a. In the output matrix $c all values on
and below the diagonal are the same as those in $a while those above the
diagonal are a mirror image of those below the diagonal (above and below
are here interpreted in the way that PDL prints 2D pdls). If this explanation
still sounds a bit strange just go ahead, make a little file into which you
write this definition, build the new PDL extension (see section on Makefiles
for PP code) and try it out with a couple of examples.

Having explained what the function is supposed to do there are a
couple of points worth noting from the syntactical point of
view. First, we get the size of the dimension named C<n> again by
using the C<$SIZE> macro. Second, there are suddenly these funny C<n0>
and C<n1> index names in the code though the signature defines only
the dimension C<n>. Why this? The reason becomes clear when you note
that both the first and second dimension of $a and $b are named C<n>
in the signature of C<symm>. This tells PDL::PP that the first and
second dimension of these arguments should have the same
size. Otherwise the generated function will raise a runtime error.
However, now in an access to C<$a> and C<$c> PDL::PP cannot figure out
which index C<n> refers to any more just from the name of the index.
Therefore, the indices with equal dimension names get numbered from
left to right starting at 0, e.g. in the above example C<n0> refers to
the first dimension of C<$a> and C<$c>, C<n1> to the second and so on.

In all examples so far, we have only used the C<Pars> and C<Code>
members of the hash that was passed to C<pp_def>. There are certainly
other keys that are recognised by PDL::PP and we will hear about some
of them in the course of this document. Find a (non-exhaustive) list
of keys in Appendix A.  A list of macros and PPfunctions (we have only
encountered some of those in the examples above yet) that are expanded
in values of the hash argument to C<pp_def> is summarised in Appendix
B.

At this point, it might be appropriate to mention that
PDL::PP is not a completely static, well designed set of routines (as
Tuomas puts it: "stop thinking of PP as a set of routines carved in
stone") but rather a collection of things that the PDL::PP author
(Tuomas J. Lukka) considered he would have to write often into his PDL
extension routines. PP tries to be expandable so that in the future,
as new needs arise, new common code can be abstracted back into it. If
you want to learn more on why you might want to change PDL::PP and how
to do it check the section on PDL::PP internals.

=head2 Handling bad values

If you do not have bad-value support compiled into PDL you can
ignore this section and the related keys: C<BadCode>, C<HandleBad>, ...
(try printing out the value of C<$PDL::Bad::Status> - if it equals 0 
then move straight on).

There are several keys and macros used when writing code to handle
bad values. The first one is the C<HandleBad> key:

=over 4

=item HandleBad => 0

This flags a pp-routine as I<NOT> handling bad values. If this routine
is sent piddles with their C<badflag> set, then a warning message is
printed to STDOUT and the piddles are processed as if the value used to
represent bad values is a valid number. The C<badflag> value is
not propogated to the output piddles.

An example of when this is used is for FFT routines, which generally
do not have a way of ignoring part of the data.

=item HandleBad => 1

This causes PDL::PP to write extra code that ensures the BadCode
section is used, and that the C<$ISBAD()> macro (and its brethren)
work.

=item HandleBad is not given

If any of the input piddles have their C<badflag> set, then the
output piddles will have their C<badflag> set, but any supplied
BadCode is ignored.

=back

The value of C<HandleBad> is used to define the contents of
the C<BadDoc> key, if it is not given.

To handle bad values, code must be written somewhat differently;
for instance, 

 $c() = $a() + $b();

becomes something like

 if ( $a() != BADVAL && $b() != BADVAL ) {
    $c() = $a() + $b();
 } else {
    $c() = BADVAL;
 }

However, we only want the second version if bad values are present in
the input piddles (and that bad-value support is wanted!) - otherwise 
we actually want the original code. This is where the C<BadCode>
key comes in; you use it to specify the code to execute if bad values
may be present, and PP uses both it and the C<Code> section to create
something like:

 if ( bad_values_are_present ) {
    fancy_threadloop_stuff {
       BadCode
    }
 } else {
    fancy_threadloop_stuff {
       Code
    }
 }

This approach means that there is virtually no overhead when 
bad values are not present (ie the L<badflag|PDL::Bad/badflag> routine
returns 0).

The BadCode section can use the same macros and looping constructs
as the Code section. 
However, it wouldn't be much use without the following additional
macros:

=over 4

=item $ISBAD(var)

To check whether a piddle's value is bad, use the C<$ISBAD> macro:

 if ( $ISBAD(a()) ) { printf("a() is bad\n"); }

You can also access given elements of a piddle:

 if ( $ISBAD(a(n=>l)) ) { printf("element %d of a() is bad\n", l); }

=item $ISGOOD(var)

This is the opposite of the C<$ISBAD> macro.

=item $SETBAD(var)

For when you want to set an element of a piddle bad.

=item $ISBADVAR(c_var,pdl)

If you have cached the value of a piddle C<$a()> into a c-variable (C<foo> say),
then to check whether it is bad, use C<$ISBADVAR(foo,a)>.

=item $ISGOODVAR(c_var,pdl)

As above, but this time checking that the cached value
isn't bad.

=item $SETBADVAR(c_var,pdl)

To copy the bad value for a piddle into a c variable, use
C<$SETBADVAR(foo,a)>.

=back

I<TODO:> mention C<$PPISBAD()> etc macros.

Using these macros, the above code could be specified as:

 Code => '$c() = $a() + $b();',
 BadCode => '
    if ( $ISBAD(a()) || $ISBAD(b()) ) {
       $SETBAD(c());
    } else {
       $c() = $a() + $b();
    }',

Since this is perl, TMTOWTDI, so you could also write:

 BadCode => '
    if ( $ISGOOD(a()) && $ISGOOD(b()) ) {
       $c() = $a() + $b();
    } else {
       $SETBAD(c());
    }',

If you want access to the value of the badflag for a given
piddle, you can use the C<$PDLSTATExxxx()> macros:

=over 4

=item $PDLSTATEISBAD(pdl)

=item $PDLSTATEISGOOD(pdl)

=item $PDLSTATESETBAD(pdl)

=item $PDLSTATESETGOOD(pdl)

=back

I<TODO:> mention the C<FindBadStatusCode> and
C<CopyBadStatusCode> options to C<pp_def>, as well as the
C<BadDoc> key.

=head2 Interfacing your own/library functions using PP

Now, consider the following: you have your own C function
(that may in fact be part of some library you want to interface to PDL)
which takes as arguments two pointers to vectors of double:

	void myfunc(int n,double *v1,double *v2);

The correct way of defining the PDL function is

	pp_def('myfunc',
		Pars => 'a(n); [o]b(n);',
		GenericTypes => [D],
		Code => 'myfunc($SIZE(n),$P(a),$P(b));'
	);

The C<$P(>I<par>C<)> syntax returns a pointer to the first
element and the other elements are guaranteed to lie after that.

Notice that here it is possible to make many mistakes. First,
C<$SIZE(n)> must be used instead of C<n>. Second, you shouldn't put
any loops in this code. Third, here we encounter a new hash key
recognised by PDL::PP : the C<GenericTypes> declaration tells PDL::PP
to ONLY GENERATE THE TYPELOOP FOP THE LIST OF TYPES SPECIFIED. In
this case C<double>. This has two advantages. Firstly the size of
the compiled code is reduced vastly, secondly if non-double arguments
are passed to C<myfunc()> PDL will automatically convert them to
double before passing to the external C routine and convert them
back afterwards.

One can also use C<Pars> to qualify the types of individual
arguments. Thus one could also write this as:

	pp_def('myfunc',
		Pars => 'double a(n); double [o]b(n);',
		Code => 'myfunc($SIZE(n),$P(a),$P(b));'
	);

The type specification in C<Pars> exempts the argument from
variation in the typeloop - rather it is automatically converted
too and from the type specified. This is obviously useful in
a more general example, e.g.:

	void myfunc(int n,float *v1,long *v2);

	pp_def('myfunc',
		Pars => 'float a(n); long [o]b(n);',
		GenericTypes => [F],
		Code => 'myfunc($SIZE(n),$P(a),$P(b));'
	);

Note we still use C<GenericTypes> to reduce the size of the
type loop, obviously PP could in principle spot this and do
it automatically though the code has yet to attain that
level of sophistication!

Finally note when types are converted automatically one MUST
use the C<[o]> qualifier for output variables or you hard
one changes will get optimised away by PP!

If you interface a large library you can automate the interfacing even
further. Perl can help you again(!) in doing this. In many libraries
you have certain calling conventions. This can be exploited. In short,
you can write a little parser (which is really not difficult in perl) that
then generates the calls to C<pp_def> from parsed descriptions of the
functions in that library. For an example, please check the I<Slatec>
interface in the C<Lib> tree of the PDL distribution. If you want to check
(during debugging) which calls to PP functions your perl code generated
a little helper package comes in handy which replaces the PP functions
by identically named ones that dump their arguments to stdout.

Just say

   perl -MPDL::PP::Dump myfile.pd

to see the calls to C<pp_def> and friends. Try it with F<ops.pd> and
F<slatec.pd>. If you're interested (or want to enhance it), the source
is in Basic/Gen/PP/Dump.pm

=head2 Other macros and functions in the Code section

Macros: So far we have encountered the C<$SIZE>, C<$GENERIC> and C<$P> macros.
Now we are going to quickly explain the other macros that are expanded in the
C<Code> section of PDL::PP along with examples of their usage.

=over 3

=item C<$T>

The C<$T> macro is used for type switches. This is very useful when you have
to use different external (e.g. library) functions depending on the input
type of arguments. The general syntax is

	$Ttypeletters(type_alternatives)

where C<typeletters> is a permutation of a subset of the letters
C<BSULFD> which stand for Byte, Short, Ushort, etc. and
C<type_alternatives> are the expansions when the type of the PP
operation is equal to that indicated by the respective letter. Let's
illustrate this incomprehensible description by an example. Assuming
you have two C functions with prototypes

  void float_func(float *in, float *out);
  void double_func(double *in, double *out);

which do basically the same thing but one accepts float and the other
double pointers. You could interface them to PDL by defining a generic
function C<foofunc> (which will call the correct function depending
on the type of the transformation):

  pp_def('foofunc',
	Pars => ' a(n); [o] b();',
	Code => ' $TFD(float_func,double_func) ($P(a),$P(b));'
	GenericTypes => [F,D],
  );

Please note that you can't say

       Code => ' $TFD(float,double)_func ($P(a),$P(b));'

since the C<$T> macro expands with trailing spaces, analogously to
C preprocessor macros.
The slightly longer form illustrated above is correct.
If you really want brevity, you can of course do

	'$TBSULFD('.(join ',',map {"long_identifier_name_$_"}
		qw/byt short unseigned lounge flotte dubble/).');'

=item C<$PP>

The C<$PP> macro is used for a so called I<physical pointer access>. The
I<physical> refers to some internal optimisations of PDL (for those who
are familiar with the PDL core we are talking about the vaffine
optimisations). This macro is mainly for internal use and you shouldn't
need to use it in any of your normal code.

=item C<$COMP> (and the C<OtherPars> section)

The C<$COMP> macro is used to access non-pdl values in the code section. Its
name is derived from the implementation of transformations in PDL. The
variables you can refer to using C<$COMP> are members
of the ``compiled'' structure that represents the PDL transformation in question
but does not yet contain any information about dimensions
(for further details check L<PDL::Internals>). However, you can treat
C<$COMP> just as a black box without knowing anything about the
implementation of transformations in PDL. So when would you use this
macro? Its main usage is to access values of arguments that are
declared in the C<OtherPars> section of a C<pp_def> definition. But
then you haven't heard about the C<OtherPars> key yet?!  Let's have
another example that illustrates typical usage of both new features:

  pp_def('pnmout',
	Pars => 'a(m)',
	OtherPars => "char* fd",
	GenericTypes => [B,U,S,L],
	Code => 'PerlIO *fp;
		 IO *io;

               io = GvIO(gv_fetchpv($COMP(fd),FALSE,SVt_PVIO));
		 if (!io || !(fp = IoIFP(io)))
			croak("Can\'t figure out FP");

		 if (PerlIO_write(fp,$P(a),len) != len)
				croak("Error writing pnm file");
  ');

This function is used to write data from a pdl to a file. The file descriptor
is passed as a string into this function. This parameter does not go into
the C<Pars> section since it cannot be usefully treated like a pdl but rather
into the aptly named C<OtherPars> section. Parameters in the C<OtherPars>
section follow those in the C<Pars> section when invoking the function, i.e.

   open FILE,">out.dat" or die "couldn't open out.dat";
   pnmout($pdl,'FILE');

When you want to access this parameter inside the code section you
have to tell PP by using the C<$COMP> macro, i.e. you write
C<$COMP(fd)> as in the example. Otherwise PP wouldn't know that the
C<fd> you are referring to is the same as that specified in the
C<OtherPars> section.

Another use for the C<OtherPars> section is to set a named dimension
in the signature. Let's have an example how that is done:

  pp_def('setdim',
	Pars => '[o] a(n)',
	OtherPars => 'int ns => n',
	Code => 'loop(n) %{ $a() = n; %}',
  );

This says that the named dimension C<n> will be initialised from the
value of the I<other parameter> C<ns> which is of integer type (I guess
you have realised that we use the C<CType From =E<gt> named_dim> syntax).
Now you can call this function in the usual way:

  setdim(($a=null),5);
  print $a;
    [ 0 1 2 3 4 ]

Admittedly this function is not very useful but it demonstrates how it
works. If you call the function with an existing pdl and you don't need
to explicitly specify the size of C<n> since PDL::PP can figure it out
from the dimensions of the non-null pdl. In that case you just give the
dimension parameter as C<-1>:

  $a = hist($b);
  setdim($a,-1);

That should do it.

=back

The only PP function that we have used in the examples so far is C<loop>.
Additionally, there are currently two other functions which are recognised
in the C<Code> section:

=over 2

=item threadloop

As we heard above the signature of a PP defined function defines the
dimensions of all the pdl arguments involved in a I<primitive> operation.
However, you often call the functions that you defined with PP with pdls
that have more dimensions than those specified in the signature. In this
case the primitive operation is performed on all subslices of appropriate
dimensionality in what is called a I<threadloop> (see also overview above
and L<PDL::Indexing>). Assuming you have some notion of this concept you
will probably appreciate that the operation specified in the code section
should be optimised since this is the tightest loop inside a threadloop.
However, if you revisit the example where we define the C<pnmout> function,
you will quickly realise that looking up the C<IO> file descriptor
in the inner threadloop is not very efficient when writing a pdl with
many rows. A better approach would be to look up the C<IO> descriptor
once outside the threadloop and use its value then inside the tightest
threadloop. This is exactly where the C<threadloop> function comes in
handy. Here is an improved definition of C<pnmout> which uses this
function:

  pp_def('pnmout',
	Pars => 'a(m)',
	OtherPars => "char* fd",
	GenericTypes => [B,U,S,L],
	Code => 'PerlIO *fp;
		 IO *io;
		 int len;

               io = GvIO(gv_fetchpv($COMP(fd),FALSE,SVt_PVIO));
		 if (!io || !(fp = IoIFP(io)))
			croak("Can\'t figure out FP");

		 len = $SIZE(m) * sizeof($GENERIC());

		 threadloop %{
		    if (PerlIO_write(fp,$P(a),len) != len)
				croak("Error writing pnm file");
		 %}
  ');

This works as follows. Normally the C code you write inside the
C<Code> section is placed inside a threadloop (i.e., PP generates the
appropriate wrapping XS code around it). However, when you explicitly
use the C<threadloop> function, PDL::PP recognises this and doesn't
wrap your code with an additional threadloop. This has the effect that
code you write outside the threadloop is only executed once per
transformation and just the code with in the surrounding C<%{ ... %}>
pair is placed within the tightest threadloop. This also comes in
handy when you want to perform a decision (or any other code,
especially CPU intensive code) only once per thread, i.e.

  pp_addhdr('
    #define RAW 0
    #define ASCII 1
  ');
  pp_def('do_raworascii',
	 Pars => 'a(); b(); [o]c()',
	 OtherPars => 'int mode',
       Code => ' switch ($COMP(mode)) {
		    case RAW:
			threadloop %{
                            /* do raw stuff */
                        %}
		        break;
		    case ASCII:
			threadloop %{
                            /* do ASCII stuff */
                        %}
		        break;
		    default:
			croak("unknown mode");
		   }'
   );


=item types

The types function works similar to the C<$T> macro. However, with the
C<types> function the code in the following block (delimited by C<%{>
and C<%}> as usual) is executed for all those cases in which the datatype
of the operation is I<any of> the types represented by the letters in the
argument to C<type>, e.g.

     Code => '...

	     types(BSUL) %{
		 /* do integer type operation */
             %}
	     types(FD) %{
		 /* do floating point operation */
	     %}
             ...'

=back

=head2 Other useful PP keys in data operation definitions

You have already heard about the C<OtherPars> key. Currently, there are not
many other keys for a data operation that will be useful in normal (whatever
that is) PP programming. In fact, it would be interesting to hear about
a case where you think you need more than what is provided at the moment.
Please speak up on one of the PDL mailing lists. Most other keys recognised
by C<pp_def> are only really useful for what we call I<slice operations>
(see also above).

One thing that is strongly being planned is variable number
of arguments, which will be a little tricky.

An incomplete list of the available keys:

=over 4

=item Inplace

<<<<<<< HEAD
Setting this key marks the routine as working inplace. 

 Inplace => 1      if  Pars => 'a(); [o]b();'

 Inplace => ['a']  if  Pars => 'a(); b(); [o]c();'
=======
Setting this key marks the routine as working inplace - ie
the input and output piddles are the same. An example is
C<$a-E<gt>inplace-E<gt>sqrt()> (or C<sqrt(inplace($a))>).

=over 4

=item Inplace => 1

Use when the routine is a unary function, such as C<sqrt>.

=item Inplace => ['a']

If there are more than one input piddles, specify the name
of the one that can be changed inplace using an array reference.

=item Inplace => ['a','b']

If there are more than one output piddle, specify the name
of the input piddle and output piddle in a 2-element array
reference. This probably isn't needed, but left in for
completeness.

=back

If bad values are being used, care must be taken to ensure the
propogation of the badflag when inplace is being used;
consider this excerpt from F<Basic/Bad/bad.pd>:

  pp_def('replacebad',HandleBad => 1,
    Pars => 'a(); [o]b();',
    OtherPars => 'double newval',
    Inplace => 1,
    CopyBadStatusCode => 
    '/* propogate badflag if inplace AND it has changed */
     if ( a == b && $ISPDLSTATEBAD(a) )
       PDL->propogate_badflag( b, 0 );

     /* always make sure the output is "good" */
     $SETPDLSTATEGOOD(b);
    ',
    ...

Since this routine removes all bad values, then the output piddle had
its bad flag cleared. If run inplace (so C<a == b>), then we have to
tell all the children of C<a> that the bad flag has been cleared (to
save time we make sure that we call C<PDL-E<gt>propogate_badgflag> only
if the input piddle had its bad flag set).

NOTE: one idea is that the documentation for the routine could be 
automatically flagged to indicate that it can be executed inplace,
ie something similar to how C<HandleBad> sets C<BadDoc> if it's not 
supplied (it's not an ideal solution).
>>>>>>> 86d8f7ab

=back

=head2 Other PDL::PP functions to support concise package definition

So far, we have described the C<pp_def> and C<pp_done> functions. PDL::PP
exports a few other functions to aid you in writing concise PDL extension
package definitions.

=begin html

=head3 pp_addhdr

=end html

Often when you interface library functions as in the above example
you have to include additional C include files. Since the XS file is
generated by PP we need some means to make PP insert the appropriate
include directives in the right place into the generated XS file.
To this end there is the C<pp_addhdr> function. This is also the function
to use when you want to define some C functions for internal use by some
of the XS functions (which are mostly functions defined by C<pp_def>).
By including these functions here you make sure that PDL::PP inserts your
code before the point where the actual XS module section begins and will
therefore be left untouched by xsubpp (cf. I<perlxs> and I<perlxstut>
manpages).

A typical call would be

  pp_addhdr('
  #include <unistd.h>       /* we need defs of XXXX */
  #include "libprotos.h"    /* prototypes of library functions */
  #include "mylocaldecs.h"  /* Local decs */

  static void do_the real_work(PDL_Byte * in, PDL_Byte * out, int n)
  {
	/* do some calculations with the data */
  }
  ');

This ensures that all the constants and prototypes you need will be properly
included and that you can use the internal functions defined here in the
C<pp_def>s, e.g.:

  pp_def('barfoo',
	 Pars => ' a(n); [o] b(n)',
	 GenericTypes => '[B]',
	 Code => ' int ns = $SIZE(n);
		   do_the_real_work($P(a),$P(b),ns);
                 ',
  );

=begin html

=head3 pp_addpm

=end html

In many cases the actual PP code (meaning the arguments to C<pp_def>
calls) is only part of the package you are currently
implementing. Often there is additional perl code and XS code
you would normally have written into the pm and XS files which are now
automatically generated by PP. So how to get this stuff into those
dynamically generated files? Fortunately, there are a couple of
functions, generally called C<pp_addXXX> that assist you in doing
this.

Let's assume you have additional perl code that should go into the
generated B<pm>-file. This is easily achieved with the C<pp_addpm> command:

   pp_addpm(<<'EOD');

   =head1 NAME

   PDL::Lib::Mylib -- a PDL interface to the Mylib library

   =head1 DESCRIPTION

   This package implements an interface to the Mylib package with full
   threading and indexing support (see L<PDL::Indexing>).

   =cut

   use PGPLOT;

   =head2 use_myfunc
	this function applies the myfunc operation to all the
	elements of the input pdl regardless of dimensions
	and returns the sum of the result
   =cut

   sub use_myfunc {
	my $pdl = shift;

	myfunc($pdl->clump(-1),($res=null));

	return $res->sum;
   }

   EOD

=begin html

=head3 pp_add_exported

=end html

You have probably got the idea. In some cases you also want to export
your additional functions. To avoid getting into trouble with PP which
also messes around with the C<@EXPORT> array you just tell PP to add
your functions to the list of exported functions:

  pp_add_exported('', 'use_myfunc gethynx');

Note the initial empty string argument (reason for it?).

=begin html

=head3 pp_add_isa

=end html

The C<pp_add_isa> command works like the the C<pp_add_exported> function. 
The arguments to C<pp_add_isa> are added the @ISA list, e.g.

  pp_add_isa(' Some::Other::Class ');

=begin html

=head3 pp_addxs

=end html

Sometimes you want to add extra XS code of your own
(that is generally not involved with any threading/indexing issues
but supplies some other functionality you want to access from the perl
side) to the generated XS file, for example

  pp_addxs('','

  # Determine endianness of machine

  int
  isbigendian()
     CODE:
       unsigned short i;
       PDL_Byte *b;

       i = 42; b = (PDL_Byte*) (void*) &i;

       if (*b == 42)
          RETVAL = 0;
       else if (*(b+1) == 42)
          RETVAL = 1;
       else
          croak("Impossible - machine is neither big nor little endian!!\n");
       OUTPUT:
         RETVAL
  ');

Especially C<pp_add_exported> and C<pp_addxs> should be used with care. PP uses
PDL::Exporter, hence letting PP export your function means that they get added
to the standard list of function exported by default (the list defined by the
export tag ``:Func''). If you use C<pp_addxs> you shouldn't try to do anything
that involves threading or indexing directly. PP is much better at generating
the appropriate code from your definitions.

=begin html

=head3 pp_add_boot

=end html

Finally, you may want to add some code to the BOOT section of the XS file
(if you don't know what that is check I<perlxs>). This is easily done
with the C<pp_add_boot> command:

  pp_add_boot(<<EOB);
	descrip = mylib_initialize(KEEP_OPEN);

	if (descrip == NULL)
	   croak("Can't initialize library");

	GlobalStruc->descrip = descrip;
	GlobalStruc->maxfiles = 200;
  EOB

=begin html

=head3 pp_export_nothing

=end html

By default, PP.pm puts all subs defined using the pp_def function into the output .pm
file's EXPORT list. This can create problems if you are creating a subclassed
object where you don't want any methods exported. (i.e. the methods will only
be called using the $object->method syntax).

For these cases you can call pp_export_nothing() to clear out the export list. Example (At 
the end of the .pd file):
	

  pp_export_nothing();
  pp_done();

=begin html

=head3 pp_core_importList

=end html

By default, PP.pm puts the 'use Core;' line into the output .pm file. This imports Core's
exported names into the current namespace, which can create 
problems if you are over-riding one of Core's methods in the current file.
You end up getting messages like "Warning: sub sumover redefined in file
subclass.pm" when running the program.

For these cases the pp_core_importList can be used to change what is imported from Core.pm. 
For example: 

  pp_core_importList('()') 
      
This would result in 

  use Core();

being generated in the output .pm file. This would result in no names being imported
from Core.pm. Similarly, calling 

  pp_core_importList(' qw/ barf /')
       
would result in
 
  use Core qw/ barf/;
        
being generated in the output .pm file. This would result in just 'barf'
being imported from Core.pm.

<<<<<<< HEAD
=head2 Slice operation
=======
=head1 Slice operation
>>>>>>> 86d8f7ab

The slice operation section of this manual is provided using
dataflow and lazy evaluation: when you need it, ask Tjl to write it.
a delivery in a week from when I receive the email is 95% probable and
two week delivery is 99% probable.

And anyway, the slice operations require a much more intimate knowledge
of PDL internals than the data operations. Furthermore, the complexity
of the issues involved is considerably higher than that in the average
data operation. If you would like to convince yourself of this fact
take a look at the F<Basic/Slices/slices.pd> file in the PDL
distribution :-). Nevertheless,
functions generated using the slice operations are at the heart of the
index manipulation and dataflow capabilities of PDL.

Also, there are a lot of dirty issues with virtual piddles and
vaffines which we shall entirely skip here.

=head2 Slices and bad values

Slice operations need to be able to handle bad values (if support
is compiled into PDL). The easiest thing to do is look at
F<Basic/Slices/slices.pd> to see how this works. 

Along with C<BadCode>, there are also the C<BadBackCode> and 
C<BadRedoDimsCode> keys for C<pp_def>. However, any
C<EquivCPOffsCode> should I<not> need changing, since 
any changes are absorbed into the definition of the
C<$EQUIVCPOFFS()> macro (ie it is handled automatically
by PDL::PP>.

There are no guarantees that this is the best way to do it (or that
it's even correct)!

=head1 Makefiles for PP files

If you are going to generate a package from your PP file (typical file
extensions are C<.pd> or C<.pp> for the files containing PP code) it
is easiest and safest to leave generation of the appropriate commands
to the Makefile. In the following we will outline the typical format
of a perl Makefile to automatically build and install your package
from a description in a PP file. Most of the rules to build the xs, pm
and other required files from the PP file are already predefined in
the PDL::Core::Dev package. We just have to tell MakeMaker to use
it.

In most cases you can define your Makefile like

  # Makefile.PL for a package defined by PP code.

  use PDL::Core::Dev;            # Pick up development utilities
  use ExtUtils::MakeMaker;

  $package = ["mylib.pd",Mylib,PDL::Lib::Mylib];
  %hash = pdlpp_stdargs($package);
  $hash{OBJECT} .= ' additional_Ccode$(OBJ_EXT) ';
  $hash{clean}->{FILES} .= ' todelete_Ccode$(OBJ_EXT) ';
  $hash{'VERSION_FROM'} = 'mylib.pd';
  WriteMakefile(%hash);

  sub MY::postamble { pdlpp_postamble($package); }

Here, the list in $package is: first: PP source file name,
then the prefix for the produced files and finally the whole package name.
You can modify the hash in whatever way you like but it would be reasonable
to stay within some limits so that your package will continue to work
with later versions of PDL.

If you don't want to use prepackaged arguments,
here is a generic F<Makefile.PL> that you can adapt for your own
needs:

  # Makefile.PL for a package defined by PP code.

  use PDL::Core::Dev;            # Pick up development utilities
  use ExtUtils::MakeMaker;

  WriteMakefile(
   'NAME'  	=> 'PDL::Lib::Mylib',
   'VERSION_FROM'	=> 'mylib.pd',
   'TYPEMAPS'     => [&PDL_TYPEMAP()],
   'OBJECT'       => 'mylib$(OBJ_EXT) additional_Ccode$(OBJ_EXT)',
   'PM'		=> { 'Mylib.pm'            => '$(INST_LIBDIR)/Mylib.pm'},
   'INC'          => &PDL_INCLUDE(), # add include dirs as required by your lib
   'LIBS'         => [''],   # add link directives as necessary
   'clean'        => {'FILES'  =>
			  'Mylib.pm Mylib.xs Mylib$(OBJ_EXT)
			  additional_Ccode$(OBJ_EXT)'},
  );

  # Add genpp rule; this will invoke PDL::PP on our PP file
  # the argument is an array reference where the array has three string elements:
  #   arg1: name of the source file that contains the PP code
  #   arg2: basename of the xs and pm files to be generated
  #   arg3: name of the package that is to be generated
  sub MY::postamble { pdlpp_postamble(["mylib.pd",Mylib,PDL::Lib::Mylib]); }

To make life even easier PDL::Core::Dev defines the function C<pdlpp_stdargs>
that returns a hash with default values that can be passed (either
directly or after appropriate modification) to a call to WriteMakefile.
Currently, C<pdlpp_stdargs> returns a hash where the keys are filled in
as follows:

	(
	 'NAME'  	=> $mod,
	 'TYPEMAPS'     => [&PDL_TYPEMAP()],
	 'OBJECT'       => "$pref\$(OBJ_EXT)",
	 PM 	=> {"$pref.pm" => "\$(INST_LIBDIR)/$pref.pm"},
	 MAN3PODS => {"$src" => "\$(INST_MAN3DIR)/$mod.\$(MAN3EXT)"},
	 'INC'          => &PDL_INCLUDE(),
	 'LIBS'         => [''],
	 'clean'        => {'FILES'  => "$pref.xs $pref.pm $pref\$(OBJ_EXT)"},
	)

Here, C<$src> is the name of the source file with PP code, C<$pref> the
prefix for the generated .pm and .xs files and C<$mod> the name of the
exntension module to generate.

<<<<<<< HEAD
=head2 INTERNALS
=======
=head1 INTERNALS
>>>>>>> 86d8f7ab

The internals of the current version consist of a large
table which gives the rules according to which things are translated
and the subs which implement these rules.

Later on, it would be good to make the table modifiable by the user
so that different things may be tried.

[Meta comment: here will hopefully be more in the future; currently,
your best bet will be to read the source code :-( or ask on the list
(try the latter first) ]

=head1 Appendix A: Some keys recognised by PDL::PP

Unless otherwise specified, the arguments are strings. Keys marked with
(bad) are only used if bad-value support is compiled into PDL.

=over 4

=item Pars

define the signature of your function

=item OtherPars

arguments which are not pdls. Default: nothing.

=item Code

the actual code that implements the functionality; several PP macros and
PP functions are recognised in the string value

=item HandleBad (bad)

If set to 1, the routine is assumed to support bad values and the code in
the BadCode key is used if bad values are present;
it also sets things up so that the C<$ISBAD()> etc macros can be used.
If set to 0, cause the routine to print a warning if any of the input piddles 
have their bad flag set.

=item BadCode (bad)

Give the code to be used if bad values may be present in the input piddles.
Only used if C<HandleBad =E<gt> 1>.

=item GenericTypes

An array reference. The array may contain any subset of the strings
`B', `S', `U', `L', `F' and `D', which specify which types
your operation will accept.
This is very useful (and important!) when interfacing an external library.
Default: [qw/B S U L F D/]

=item Inplace

Mark a function as being able to work inplace. 

<<<<<<< HEAD
 Inplace => 1      if  Pars => 'a(); [o]b();'

 Inplace => ['a']  if  Pars => 'a(); b(); [o]c();'
=======
 Inplace => 1          if  Pars => 'a(); [o]b();'
 Inplace => ['a']      if  Pars => 'a(); b(); [o]c();'
 Inplace => ['a','b']  if  Pars => 'a(); b(); [o]c(); [o]d();'

If bad values are being used, care must be taken to ensure the
propogation of the badflag when inplace is being used;
for instance see the code for C<replacebad> in F<Basic/Bad/bad.pd>. 
>>>>>>> 86d8f7ab

=item Doc

Used to specify a documentation string in Pod format. See PDL::Doc
for information on PDL documentation conventions. Note: in
the special case where the PP 'Doc' string is one line this is
implicitly used for the quick reference AND the documentation!

If the Doc field is omitted PP will generate default documentation
(after all it knows about the Signature).

If you really want the function NOT to be documented in any way at this point
(e.g. for an internal routine, or because youu are doing it elsewhere in the
code) explictly specify C<Doc=E<gt>undef>.
<<<<<<< HEAD
=======

=item BadDoc (bad)

Contains the text returned by the C<badinfo> command (in C<perldl>) or
the C<-b> switch to the C<pdldoc> shell script. In many cases, you will
not need to specify this, since the information can be automatically
created by PDL::PP. However, as befits computer-generated text, it's
rather stilted; it may be much better to do it yourself!
>>>>>>> 86d8f7ab

=back

=head1 Appendix B: PP macros and functions

=head2 Macros

Macros labelled by (bad) are only used if bad-value support is compiled into
PDL.

=over 7

=item $I<variablename_from_sig>()

access a pdl (by its name) that was specified in the signature

=item $COMP(x)

access a value in the private data structure of this transformation (mainly
used to use an argument that is specified in the C<OtherPar> section)

=item $SIZE(n)

replaced at runtime by the actual size of a I<named> dimension (as specified
in the I<signature>)

=item $GENERIC()

replaced by the C type that is equal to the runtime type of the operation

=item $P(a)

a pointer access to the PDL named C<a> in the signature. Useful for
interfacing to C functions

=item $PP(a)

a physical pointer access to pdl C<a>; mainly for internal use

=item $TXXX(Alternative,Alternative)

expansion alternatives according to runtime type of operation,
where XXX is some string that is matched by C</[BSULFD+]/>.

=item $PDL(a)

return a pointer to the pdl data structure (pdl *) of piddle C<a>

=item $ISBAD(a()) (bad)

returns true if the value stored in C<a()> equals the bad value
for this piddle. 
Requires C<HandleBad> being set to 1.

=item $ISGOOD(a()) (bad)

returns true if the value stored in C<a()> does not equal the bad value
for this piddle.
Requires C<HandleBad> being set to 1.

=item $SETBAD(a()) (bad)

Sets C<a()> to equal the bad value for this piddle.
Requires C<HandleBad> being set to 1.

=back

=head2 functions

=over 3

=item C<loop(DIMS) %{ ... %}>

loop over named dimensions; limits are generated automatically by PP

=item C<threadloop %{ ... %}>

enclose following code in a threadloop

=item C<types(TYPES) %{ ... %}>

execute following code if type of operation is any of C<TYPES>

=back

=head1 SEE ALSO

I<PDL>

For the concepts of threading and slicing check L<PDL::Indexing>.

L<PDL::Internals>

L<PDL::BadValues> for information on bad values

I<perlxs>, I<perlxstut>

=head1 CURRENTLY UNDOCUMENTED

RedoDimsCode, $RESIZE()

=head1 BUGS

PDL::PP is still, even in its rewritten form, too complicated.
It needs to be rethought a little as well as deconvoluted and
modularized some more (e.g. all the NS things).

After the rewrite, this can happen a little by little, though.

=head2 Undocumented functions

The following functions have been added since this manual
was written and are as yet undocumented

=over 5

=item pp_export_nothing

=item pp_core_importList

=item pp_beginwrap

=item pp_setversion

=item pp_addbegin

=back

=head1 AUTHOR

Copyright(C) 1997 Tuomas J. Lukka (lukka@fas.harvard.edu), Karl
Glaazebrook (kgb@aaocbn1.aao.GOV.AU) and Christian Soeller
(c.soeller@auckland.ac.nz). All rights reserved. Although destined for
release as a man page with the standard PDL distribution, it is not
public domain. Permission is granted to freely distribute verbatim
copies of this document provided that no modifications outside of
formatting be made, and that this notice remain intact.  You are
permitted and encouraged to use its code and derivatives thereof in
your own source code for fun or for profit as you see fit.
<|MERGE_RESOLUTION|>--- conflicted
+++ resolved
@@ -1142,13 +1142,6 @@
 
 =item Inplace
 
-<<<<<<< HEAD
-Setting this key marks the routine as working inplace. 
-
- Inplace => 1      if  Pars => 'a(); [o]b();'
-
- Inplace => ['a']  if  Pars => 'a(); b(); [o]c();'
-=======
 Setting this key marks the routine as working inplace - ie
 the input and output piddles are the same. An example is
 C<$a-E<gt>inplace-E<gt>sqrt()> (or C<sqrt(inplace($a))>).
@@ -1201,7 +1194,6 @@
 automatically flagged to indicate that it can be executed inplace,
 ie something similar to how C<HandleBad> sets C<BadDoc> if it's not 
 supplied (it's not an ideal solution).
->>>>>>> 86d8f7ab
 
 =back
 
@@ -1440,11 +1432,7 @@
 being generated in the output .pm file. This would result in just 'barf'
 being imported from Core.pm.
 
-<<<<<<< HEAD
-=head2 Slice operation
-=======
 =head1 Slice operation
->>>>>>> 86d8f7ab
 
 The slice operation section of this manual is provided using
 dataflow and lazy evaluation: when you need it, ask Tjl to write it.
@@ -1563,11 +1551,7 @@
 prefix for the generated .pm and .xs files and C<$mod> the name of the
 exntension module to generate.
 
-<<<<<<< HEAD
-=head2 INTERNALS
-=======
 =head1 INTERNALS
->>>>>>> 86d8f7ab
 
 The internals of the current version consist of a large
 table which gives the rules according to which things are translated
@@ -1625,11 +1609,6 @@
 
 Mark a function as being able to work inplace. 
 
-<<<<<<< HEAD
- Inplace => 1      if  Pars => 'a(); [o]b();'
-
- Inplace => ['a']  if  Pars => 'a(); b(); [o]c();'
-=======
  Inplace => 1          if  Pars => 'a(); [o]b();'
  Inplace => ['a']      if  Pars => 'a(); b(); [o]c();'
  Inplace => ['a','b']  if  Pars => 'a(); b(); [o]c(); [o]d();'
@@ -1637,7 +1616,6 @@
 If bad values are being used, care must be taken to ensure the
 propogation of the badflag when inplace is being used;
 for instance see the code for C<replacebad> in F<Basic/Bad/bad.pd>. 
->>>>>>> 86d8f7ab
 
 =item Doc
 
@@ -1652,8 +1630,6 @@
 If you really want the function NOT to be documented in any way at this point
 (e.g. for an internal routine, or because youu are doing it elsewhere in the
 code) explictly specify C<Doc=E<gt>undef>.
-<<<<<<< HEAD
-=======
 
 =item BadDoc (bad)
 
@@ -1662,7 +1638,6 @@
 not need to specify this, since the information can be automatically
 created by PDL::PP. However, as befits computer-generated text, it's
 rather stilted; it may be much better to do it yourself!
->>>>>>> 86d8f7ab
 
 =back
 
