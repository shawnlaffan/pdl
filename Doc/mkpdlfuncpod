--- conflicted
+++ resolved
@@ -37,10 +37,7 @@
 	{ print STDERR "skipping $func\n"; return 1 } else { return 0 }
 }
 
-<<<<<<< HEAD
-=======
 
->>>>>>> 86d8f7ab
 # a very simple script to generate a huge manpage of all documented
 # PDL functions
 # mainly to demonstrate what we can do with the new doc format
