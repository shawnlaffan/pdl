--- conflicted
+++ resolved
@@ -26,9 +26,6 @@
 
 EOD
 
-<<<<<<< HEAD
-pp_add_exported('',"rfits wfits rcols wcols swcols rgrep rdsa");
-=======
 pp_addpm({At=>'Bot'},<<'EOD');
 
 =head1 AUTHOR
@@ -44,8 +41,7 @@
 
 EOD
 
-pp_add_exported('',"rfits wfits rcols wcols rgrep rdsa");
->>>>>>> 86d8f7ab
+pp_add_exported('',"rfits wfits rcols wcols swcols rgrep rdsa");
 
 ############################## PM CODE ########################################
 
@@ -1021,7 +1017,7 @@
   my @p = @_;
   my $n = $p[0]->nelem;
   for (@p) {
-	 barf "scols: 1d args must have same number of elements\n"
+	 barf "swcols: 1d args must have same number of elements\n"
 		if $_->nelem != $n or $_->getndims!=1;
   }
 
