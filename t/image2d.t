# -*-perl-*-
#

use Test;
<<<<<<< HEAD
BEGIN { plan tests => 7; }
=======
BEGIN { 
    plan tests => 9; 
}
>>>>>>> 86d8f7ab

use PDL;
use PDL::Image2D;

kill INT,$$ if $ENV{UNDER_DEBUGGER}; # Useful for debugging.

use strict;

sub approx {
    my $a = shift;
    my $b = shift;
    my $d = abs($a - $b);
    ok( all($d < 1.0e-5) );
}

# Right answer

my $ans = pdl(
 [ 3,  9, 15, 21, 27, 33, 39, 45, 51, 27],
 [ 3,  9, 15, 21, 27, 33, 39, 45, 51, 27],
 [ 3,  9, 15, 21, 27, 33, 39, 45, 51, 27]
);

# conv2d
my $a = xvals zeroes 10,3;
my $b = pdl [1,2],[2,1];
my $c = conv2d ($a, $b);
approx( $c, $ans );  # 1
<<<<<<< HEAD

# conv2d
$a=zeroes(3,3); 
$a->set(1,1,1);
$b = sequence(3,3);
approx( conv2d($a,$b), $b );    # 2

# conv2d: boundary => reflect
$a=ones(3,3);  
$ans = pdl ([12,18,24],[30,36,42],[48,54,60]);
approx( conv2d($b,$a,{Boundary => 'Reflect'}), $ans );

# conv2d: boundary => truncate
$ans = pdl ([8,15,12],[21,36,27],[20,33,24]);
approx( conv2d($b,$a,{Boundary => 'Truncate'}), $ans );

# med2d
my $t;
$a = zeroes(5,5);
$t = $a->slice("1:3,1:3");
$t .= ones(3,3);
$b = sequence(3,3);
$ans = pdl ( [0,0,0,0,0],[0,0,1,0,0],[0,1,4,2,0],[0,0,4,0,0],[0,0,0,0,0]);
approx( med2d($a,$b), $ans );

# patch2d
$a = ones(5,5);
my $mask = zeroes(5,5);
$mask->set(2,2,1);
approx( patch2d($a,$mask), $a );  # 6

# note: 
#   with no bad values, any bad pixel which has no good neighbours
#   has its value copied
# 
my $m = $mask->slice('1:3,1:3');
$m .= 1;
$ans = $a->copy;
print $a, $mask, patch2d($a,$mask);
approx( patch2d($a,$mask), $ans );  # 7

=======

# conv2d
$a=zeroes(3,3); 
$a->set(1,1,1);
$b = sequence(3,3);
approx( conv2d($a,$b), $b );    # 2

# conv2d: boundary => reflect
$a=ones(3,3);  
$ans = pdl ([12,18,24],[30,36,42],[48,54,60]);
approx( conv2d($b,$a,{Boundary => 'Reflect'}), $ans );

# conv2d: boundary => truncate
$ans = pdl ([8,15,12],[21,36,27],[20,33,24]);
approx( conv2d($b,$a,{Boundary => 'Truncate'}), $ans );

# med2d
my $t;
$a = zeroes(5,5);
$t = $a->slice("1:3,1:3");
$t .= ones(3,3);
$b = sequence(3,3);
$ans = pdl ( [0,0,0,0,0],[0,0,1,0,0],[0,1,4,2,0],[0,0,4,0,0],[0,0,0,0,0]);
approx( med2d($a,$b), $ans );

# patch2d
$a = ones(5,5);
my $mask = zeroes(5,5);
$mask->set(2,2,1);
approx( patch2d($a,$mask), $a );  # 6

# note: 
#   with no bad values, any bad pixel which has no good neighbours
#   has its value copied
# 
my $m = $mask->slice('1:3,1:3');
$m .= 1;
$ans = $a->copy;
print $a, $mask, patch2d($a,$mask);
approx( patch2d($a,$mask), $ans );  # 7

if ( $PDL::Bad::Status ) {
    # patchbad2d: bad data
    $m = $a->slice('1:3,1:3');
    $m .= $a->badvalue;
    $a->badflag(1);        # should sort out propogation of badflag

    $ans = ones(5,5);
    $ans->set(2,2,$ans->badvalue);
    $ans->badflag(1);

    #print $a, patchbad2d($a);
    approx( patchbad2d($a), $ans );  # 8
    
    # patchbad2d: good data
    $a = sequence(5,5);
    #print $a, patchbad2d($a);
    approx( patchbad2d($a), $a );  # 9

} else { 
    skip(1,1,1);
    skip(1,1,1);
}
>>>>>>> 86d8f7ab
<|MERGE_RESOLUTION|>--- conflicted
+++ resolved
@@ -2,13 +2,9 @@
 #
 
 use Test;
-<<<<<<< HEAD
-BEGIN { plan tests => 7; }
-=======
 BEGIN { 
     plan tests => 9; 
 }
->>>>>>> 86d8f7ab
 
 use PDL;
 use PDL::Image2D;
@@ -37,49 +33,6 @@
 my $b = pdl [1,2],[2,1];
 my $c = conv2d ($a, $b);
 approx( $c, $ans );  # 1
-<<<<<<< HEAD
-
-# conv2d
-$a=zeroes(3,3); 
-$a->set(1,1,1);
-$b = sequence(3,3);
-approx( conv2d($a,$b), $b );    # 2
-
-# conv2d: boundary => reflect
-$a=ones(3,3);  
-$ans = pdl ([12,18,24],[30,36,42],[48,54,60]);
-approx( conv2d($b,$a,{Boundary => 'Reflect'}), $ans );
-
-# conv2d: boundary => truncate
-$ans = pdl ([8,15,12],[21,36,27],[20,33,24]);
-approx( conv2d($b,$a,{Boundary => 'Truncate'}), $ans );
-
-# med2d
-my $t;
-$a = zeroes(5,5);
-$t = $a->slice("1:3,1:3");
-$t .= ones(3,3);
-$b = sequence(3,3);
-$ans = pdl ( [0,0,0,0,0],[0,0,1,0,0],[0,1,4,2,0],[0,0,4,0,0],[0,0,0,0,0]);
-approx( med2d($a,$b), $ans );
-
-# patch2d
-$a = ones(5,5);
-my $mask = zeroes(5,5);
-$mask->set(2,2,1);
-approx( patch2d($a,$mask), $a );  # 6
-
-# note: 
-#   with no bad values, any bad pixel which has no good neighbours
-#   has its value copied
-# 
-my $m = $mask->slice('1:3,1:3');
-$m .= 1;
-$ans = $a->copy;
-print $a, $mask, patch2d($a,$mask);
-approx( patch2d($a,$mask), $ans );  # 7
-
-=======
 
 # conv2d
 $a=zeroes(3,3); 
@@ -142,5 +95,4 @@
 } else { 
     skip(1,1,1);
     skip(1,1,1);
-}
->>>>>>> 86d8f7ab
+}