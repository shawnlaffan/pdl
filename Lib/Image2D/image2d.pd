--- conflicted
+++ resolved
@@ -203,10 +203,6 @@
            } /* for: j */ 
            %}
 	   free(mapj+1-q_size); free(mapi+1-p_size);',
-<<<<<<< HEAD
-
-); # pp_def: conv2d
-=======
         BadCode => 
            init_vars( { vars => 'PDL_Double tmp; int flag;' } ) .
            init_map("i") . 
@@ -237,7 +233,6 @@
            } /* for: j */
            %}
 	   free(mapj+1-q_size); free(mapi+1-p_size);',
->>>>>>> 86d8f7ab
 
 ); # pp_def: conv2d
 
@@ -325,8 +320,6 @@
            %}
            free(mapj+1-q_size); free(mapi+1-p_size); free(tmp);
 ',
-<<<<<<< HEAD
-=======
         BadCode => 
            init_vars( { vars => 'PDL_Double *tmp, kk, aa; int count, flag;',
                         malloc => 'tmp = malloc(p_size*q_size*sizeof(PDL_Double));',
@@ -370,7 +363,6 @@
            %}
            free(mapj+1-q_size); free(mapi+1-p_size); free(tmp);
 '
->>>>>>> 86d8f7ab
 
 ); # pp_def: med2d
 
@@ -437,10 +429,6 @@
       %} /* threadloop */
 
          ', # Code
-<<<<<<< HEAD
-
-); # pp_def: patch2d
-=======
 );
 
 pp_def('patchbad2d', 
@@ -450,7 +438,6 @@
 patch bad pixels out of 2D images containing bad values
 
 =for usage
->>>>>>> 86d8f7ab
 
  $patched = patchbad2d $data;
 
